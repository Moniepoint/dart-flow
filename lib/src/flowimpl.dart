import 'dart:async';

import 'package:flow/flow.dart';
import 'package:flow/src/collectors/collectors.dart';
import 'collectors/flow_collector.dart';
import 'collectors/safe_collector.dart';
import 'task_pool_executor.dart';

/// @author Paul Okeke
///
/// Flow Api
///
/// Experimental Flow API for asynchronous data processing.

class ExperimentalFlowApi {
  const ExperimentalFlowApi();
}

/// This abstract interface represents a flow of values of type `T` within the
/// Flow API. It provides a foundation for building asynchronous data pipelines
/// in a structured pattern.
@ExperimentalFlowApi()
abstract interface class Flow<T> {
  
  /// Creates an empty Flow instance.
  ///
  /// This constructor is the starting point for subclasses to implement
  /// the flow. This constructor cannot be instantiated as this class as marked
  /// `abstract interface`. To create a flow use one of the flow builders.
  Flow();

  /// Creates a factory for an empty Flow.
  ///
  /// This factory method provides a convenient way to create an empty Flow
  /// without the need for explicit instantiation.
  factory Flow.empty() => flow((_) => null);

  /// Terminal operator for collecting values from the Flow.
  ///
  /// This method consumes the values emitted by the Flow and passes each value
  /// to the provided collector function. It's a terminal operator, meaning it
  /// marks the completion of the flow's processing.
  ///
  /// [collector] : A function that takes a value of type `T` and returns a
  /// `FutureOr<void>`. It's responsible for handling each value emitted by the Flow.
  FutureOr<void> collect(FutureOr<void> Function(T value) collector) => ();

  /// Terminal operator for collecting values from the Flow in a safe manner.
  ///
  /// This method provides a safer alternative to the direct `collect` method
  /// by offering customization options for error handling and completion behavior.
  /// It returns a `SafeCollector` object for configuration before actual collection.
  ///
  /// [collector] : A function that takes a value of type `T` and returns a
  /// `FutureOr<void>`. It's responsible for handling each value emitted by the Flow.
  SafeCollector collectSafely(FutureOr<void> Function(T value) collector) => SafeCollector();

  /// Merges multiple flows into a single flow that emits items in the order they are received.
  /// Example:
  /// ```dart
  /// final flow1 = flowOf([1, 2, 3]);
  /// final flow2 = flowOf([4, 5, 6]);
  /// final merged = Flow.merge([flow1, flow2]); 
  /// merged.collect(print); // prints numbers as they arrive from either flow
  /// ```
  ///
  /// [flows] : A list of flows to merge into a single flow
  ///
  /// Returns a new flow that merges all the provided flows
<<<<<<< HEAD
  static Flow<T> merge<T>(List<Flow<T>> flows) => MergeFlow(flows);
=======
  static Flow<T> merge<T>(List<Flow<T>> flows) => MergeFlow<T>(flows);
>>>>>>> 461ea390

  /// Combines the latest values from multiple flows into a single flow.
  /// Example:
  /// ```dart
  /// final flow1 = flowOf([1, 2, 3]);
  /// final flow2 = flowOf(['a', 'b', 'c']);
  /// final combined = Flow.combineLatest([flow1, flow2], 
  ///   (values) => '${values[0]}-${values[1]}');
  /// combined.collect(print); // prints combined values like '1-a', '2-a', '2-b'
  /// ```
  ///
  /// [flows] : A list of flows to combine
  /// [combiner] : A function that transforms the latest values from all flows into a single value
  ///
  /// Returns a new flow that combines the latest values from all provided flows using the combiner function
  static Flow<T> combineLatest<T>(List<Flow<dynamic>> flows, Combiner<T> combiner) => CombineLatestFlow<T>(flows, combiner);

  /// Creates a race between multiple flows, emitting value only from the first flow to emit.
  /// Example:
  /// ```dart
  ///  final flow1 = flow<String>((collector) async {
  ///  await Future.delayed(const Duration(milliseconds: 200));
  ///  collector.emit("A");
  ///  });
  /// final flow2 = flow<String>((collector) async {
  ///    collector.emit("B");
  ///  });
  /// final race = RaceFlow([flow1, flow2]);
  /// race.collect(print); // prints "B"
  /// ```
  ///
  /// [flows] : A list of flows to race against each other
  ///
  /// Returns a new flow that emits values only from the first flow to emit
  static Flow<T> race<T>(List<Flow<T>> flows) => RaceFlow<T>(flows);
}

abstract class AbstractFlow<T> extends Flow<T> {
  AbstractFlow({StreamController<T>? controller}) {
    _controller = controller ?? StreamController.broadcast(sync: false);
    _flowCollector = FlowCollectorImpl(_controller!.sink);
    _controller?.onListen = onListen;
  }

  FlowCollector<T>? _flowCollector;
  StreamController<T>? _controller;
  StreamSubscription<T>? _subscription;

  void onListen() async {
    final taskPool = currentTaskPool();
    try {
      taskPool?.registerTask(Task(
          ExecutionType.signalInvocation,
          close: _dispose,
          invocationId: _controller.hashCode
      ));
      await invokeSafely(_flowCollector!);
    } catch (e) {
      _controller?.addError(e);
    } finally {
      taskPool?.registerTask(Task(
          ExecutionType.signalClosure,
          invocationId: _controller.hashCode
      ));
    }
  }

  @override
  FutureOr<void> collect(FutureOr<void> Function(T value) collector) async {
    final context = currentTaskPool() ?? TaskPoolExecutor();

    return runZoned(() {
      final completer = Completer();
      context.registerTask(Task(ExecutionType.signalCollection));

      collectSafely(collector)
          .collectWith(_flowCollector!)
          .tryCatch((e) => completer.completeError(e))
          .done(() {
            _flowCollector!.close();
            if (!completer.isCompleted) completer.complete();
          });

      return completer.future;
    }, zoneSpecification: context.config, zoneValues: {#flow.context: context});
  }

  @override
  SafeCollector collectSafely(FutureOr<void> Function(T value) collector) {
    _closeSubscription();
    _ensureActive();

    int pendingCollection = 0;
    bool hasSignaledDoneEvent = false;

    final safeCollector = SafeCollector();

    void scheduleTask(FutureOr<void> action) async {
      try {
        pendingCollection++;
        await action;
      } catch (e, s) {
        safeCollector.sendError(e, s);
      } finally {
        pendingCollection--;
        if (hasSignaledDoneEvent && pendingCollection == 0) {
          safeCollector.onDone();
          _closeSubscription();
        }
      }
    }

    _subscription = _controller?.stream
        .listen((value) => scheduleTask(collector(value)),
        cancelOnError: false,
        onError: (e, s) => scheduleTask(safeCollector.sendError(e, s)),
        onDone: () {
          hasSignaledDoneEvent = true;
          if (pendingCollection == 0) {
            safeCollector.onDone();
            _closeSubscription();
          }
        });

    return safeCollector;
  }

  void _ensureActive() {
    if (null == _controller || true == _controller?.isClosed) {
      _controller = StreamController.broadcast(sync: false);
      _flowCollector = FlowCollectorImpl(_controller!.sink);
      _controller!.onListen = onListen;
    }
  }

  void _dispose() {
    _controller?.close();
    _controller = null;
  }

  void _closeSubscription() {
    _subscription?.cancel();
    _subscription = null;
  }

  Future<void> invokeSafely(FlowCollector<T> collector);
}

final class SafeFlow<T> extends AbstractFlow<T> {
  final FutureOr<void> Function(FlowCollector<T>) block;

  SafeFlow(this.block): super();

  @override
  Future<void> invokeSafely(FlowCollector<T> collector) async {
    return block.call(collector);
  }
}


/// A Flow that merges multiple source Flows into a single Flow, collecting values from each Flow sequentially.
///
/// This Flow collects values from each source Flow one at a time in the order they were provided.
/// If any source Flow emits an error, collection stops and the error is propagated.
///
/// Example:
/// ```dart
/// final flow1 = flowOf([1, 2]);
/// final flow2 = flowOf([3, 4]); 
/// final merged = MergeFlow([flow1, flow2]);
/// merged.collect(print); // prints 1, 2, 3, 4
/// ```
class MergeFlow<T> extends AbstractFlow<T> {
  /// The source Flows to merge values from
  final List<Flow<T>> flows;

  /// Creates a MergeFlow that merges values from the given [flows]
  MergeFlow(this.flows);

  @override
  Future<void> invokeSafely(FlowCollector<T> collector) async {
    if (flows.isEmpty) return;
    bool hasError = false;
    
    final futures = flows.map((flow) async {
      await flow.catchError((cause, st) {
        if (!hasError) {
          hasError = true;
          collector.addError(cause);
        }
      }).collect((value) {
        if (!hasError) {
          collector.emit(value);
        }
      });
    });

    await Future.wait(futures);
  }
}

typedef Combiner<T> = T Function(List<dynamic> values);

/// A Flow that combines the latest values from multiple source Flows into a single value.
///
/// This Flow waits for all source Flows to emit at least one value before emitting any combined values.
/// When any source Flow emits a new value, it combines the latest values from all Flows using the provided
/// combiner function and emits the result.
/// If any source Flow emits an error, collection stops and the error is propagated.
///
/// Example:
/// ```dart
/// final flow1 = flowOf([1, 2, 3]);
/// final flow2 = flowOf(['a', 'b', 'c']);
/// final combined = CombineLatestFlow([flow1, flow2], 
///   (values) => '${values[0]}-${values[1]}');
/// combined.collect(print); // prints "1-a", "2-a", "2-b", "3-b", "3-c"
/// ```
///
/// [R] The type of values emitted by this Flow after combining
class CombineLatestFlow<T> extends AbstractFlow<T> {
  /// The source Flows to combine values from
  final List<Flow<dynamic>> flows;

  /// Function that combines the latest values from all Flows into a single value
  final Combiner<T> combiner;

  /// Creates a CombineLatestFlow that combines values from the given [flows] using the [combiner] function
  CombineLatestFlow(this.flows, this.combiner);

  @override
  Future<void> invokeSafely(FlowCollector<T> collector) async {
    if (flows.isEmpty) return;
    
    final collectedValues = List<dynamic>.filled(flows.length, null);
    final isValueCollected = List<bool>.filled(flows.length, false);
    bool hasError = false;

    final futures = flows.asMap().entries.map((entry) async {
      if (hasError) return;
      final index = entry.key;
      final flow = entry.value;
      
      await flow.catchError((cause, st) {
        if (!hasError) {
          hasError = true;
          collector.addError(cause);
        }
      }).collect((value) {
       if (hasError) return;
        
        collectedValues[index] = value;
        isValueCollected[index] = true;
        
        if (isValueCollected.every((collected) => collected)) {
          try {
            final values = List<dynamic>.from(collectedValues);
            final combinedValue = combiner(values);
            collector.emit(combinedValue);
          } catch (e, st) {
            hasError = true;
            collector.addError(e, st);
          }
        }
      });
    });

    await Future.wait(futures);
  }
}

/// Given two or more source Flows, emits all values from only the first Flow
/// that emits a value. After the first Flow emits, all other Flows are ignored.
///
/// If the provided list of Flows is empty, the resulting Flow completes immediately
/// without emitting any values.
/// If any source Flow emits an error, collection stops and the error is propagated.
///
/// Example:
/// ```dart
///  final flow1 = flow<String>((collector) async {
///  await Future.delayed(const Duration(milliseconds: 200));
///  collector.emit("A");
///  });
/// final flow2 = flow<String>((collector) async {
///    collector.emit("B");
///  });
/// final race = RaceFlow([flow1, flow2]);
/// race.collect(print); // prints "B"
/// ```
class RaceFlow<T> extends AbstractFlow<T> {
  /// The source Flows to race
  final List<Flow<T>> flows;

  /// Creates a RaceFlow that emits values from the first Flow in [flows] that emits
  RaceFlow(this.flows);

  @override
  Future<void> invokeSafely(FlowCollector<T> collector) async {
    if (flows.isEmpty) return;

    bool hasWinner = false;
    bool hasError = false;
    int? winnerIndex;

      final futures = flows.asMap().entries.map((entry) async {
      final index = entry.key;
      if (hasError || (hasWinner && index != winnerIndex)) return;
        await entry.value.catchError((cause, _) {
          if (!hasWinner) {
            hasError = true;
            collector.addError(cause);
          }
        }).collect((value) {
          if (!hasError && !hasWinner) {
            hasWinner = true;
            winnerIndex = index;
            collector.emit(value);
          } else if (index == winnerIndex && !hasError) {
            collector.emit(value);
          }
        });
    }).toList();

    await Future.wait(futures);
  }
}<|MERGE_RESOLUTION|>--- conflicted
+++ resolved
@@ -67,11 +67,7 @@
   /// [flows] : A list of flows to merge into a single flow
   ///
   /// Returns a new flow that merges all the provided flows
-<<<<<<< HEAD
-  static Flow<T> merge<T>(List<Flow<T>> flows) => MergeFlow(flows);
-=======
   static Flow<T> merge<T>(List<Flow<T>> flows) => MergeFlow<T>(flows);
->>>>>>> 461ea390
 
   /// Combines the latest values from multiple flows into a single flow.
   /// Example:
