# Flow API

The Flow API provides functionalities for building asynchronous data processing pipelines. It offers a concise and expressive way to chain operations on streams of data.

**Key Features:**

<<<<<<< HEAD
* **Flow Operators:** Extension methods for the `Flow<T>` class, offering functionalities like:

* [map<U>](#map) Applies a transformation function to each element in the flow, resulting in a flow with elements of type `U`.
* [flatMap](#flatmap) Applies a transformation function to each element in the flow, potentially creating new flows. The resulting flows are then flattened into a single stream of values.
* [asStream] (#asStream) Converts this flow into a `Stream<T>`.
* [filter] (#filter)  Handles errors that occur within the flow.
* [catchError] (#catchError)  Handles errors that occur within the flow.
* [onStart](#onstart) Executes an action before the flow starts collecting data.
* [onCompletion](#onCompletion) Executes an action upon flow completion (**needs improvement**).
* [retryWhen] (#retryWhen) Implements retry logic based on a provided function to handle temporary errors.
=======
**Flow Operators:** Extension methods for the `Flow<T>` class, offering functionalities like:

* [map<U>](#map) Applies a transformation function to each element in the flow, resulting in a flow with elements of type `U`.
* [flatMap](#flatmap) Applies a transformation function to each element in the flow, potentially creating new flows. The resulting flows are then flattened into a single stream of values.
* [asStream](#asStream) Converts this flow into a `Stream<T>`.
* [filter](#filter)  Filters elements emitted by the flow based on a provided predicate function.
* [cache](#cache) Creates a new Flow that applies a caching strategy using the provided ```CacheFlow``` and ```CacheStrategy``` objects.
* [catchError](#catchError)  Handles errors that occur within the flow.
* [onStart](#onstart) Executes an action before the flow starts collecting data.
* [onCompletion](#onCompletion) Executes an action upon flow completion (**needs improvement**).
* [retryWhen](#retryWhen) Implements retry logic based on a provided function to handle temporary errors.
* [retryWith](#retryWith) Implements retry logic based on a provided [RetryPolicy].
* [onEach](#onEach) Returns a flow that invokes the given [action] before each value of theupstream flow is emitted downstream.
* [onEmpty](#onEmpty) Creates a new flow that executes the provided action ([action]) only if the original flow emits no events (i.e., is empty).
* [distinctUntilChanged](#distinctUntilChanged)A Function that returns a flow where all subsequent repetitions of the same value are filtered out


>>>>>>> 235b80c0

**Getting Started:**

1. Install the Flow package:
   ```bash
   pub add flow
   ```

2. Import the Flow library in your Dart code:
   ```dart
   import 'package:flow/flow.dart';
   ```

## Creating a flow

To create flows, use the flow builder APIs. The flow builder function creates a new flow where you can manually emit new values into the stream of data using the flow collector emit function.

```dart
flow<String>((collector) async {
  collector.emit('Flow API');
})

```
Create a Flow from an iterable collection of elements.
```dart
flowOf([1, 2, 3, 4])
  .map<String>((number) => (number * 2).toString())
  .catchError((error, collector) => print("Error: $error"))
  .collect(print); // Prints: 2, 4, 6, 8
```

## Flow Operators

<<<<<<< HEAD
## map<U> {#map}
=======
## map<U>
>>>>>>> 235b80c0
Applies a transformation function to each element in the flow, resulting in a flow with elements of type `U`.

```dart
final flow = flowOf([1,2,3,4])
  .map((value) => value * 3)
    .collect(print);
 //Output 3,6,9,12
```


<<<<<<< HEAD
## flatMap {#flatmap}
=======
## flatMap
>>>>>>> 235b80c0
Applies a transformation function and flattens the resulting streams.

This function is similar to `map` but allows transforming each element in the flow into a new flow. The resulting flows are then flattened into a single stream of values.

```dart
flowOf([1, 2, 3])
    .flatMap((value) => flowOf([4, 5, 6]))
    .collect(print);
// Output:
// 4 -> 5 -> 6
<<<<<<< HEAD
```

## asStream {#asStream}
Converts this flow into a `Stream<T>`.

This allows you to use `Stream`-based operators and functionalities on your flow.

 ```dart
     flowOf([1, 2, 3, 4]).asStream()
 ```


## filter {#filter}
Filters elements emitted by the flow based on a provided predicate function.

This function allows you to selectively emit elements from the flow. The provided `action` function takes a single argument, the current  value (`T`) emitted by the flow. 
It should return a `FutureOr<bool>`. If the `action` function returns `true`, the value is emitted by the resulting flow. Otherwise, the value is discarded.
  
 ```dart
     flowOf([1, 2, 3, 4]).filter((value) => value % 2 == 0)
      .collect(print); // This will print only even numbers (2, 4)
  ```



=======
```

## asStream
Converts this flow into a `Stream<T>`.

This allows you to use `Stream`-based operators and functionalities on your flow.

 ```dart
     flowOf([1, 2, 3, 4]).asStream()
 ```


## filter
Filters elements emitted by the flow based on a provided predicate function.

This function allows you to selectively emit elements from the flow. The provided `action` function takes a single argument, the current  value (`T`) emitted by the flow. 
It should return a `FutureOr<bool>`. If the `action` function returns `true`, the value is emitted by the resulting flow. Otherwise, the value is discarded.
  
 ```dart
     flowOf([1, 2, 3, 4]).filter((value) => value % 2 == 0)
      .collect(print); // This will print only even numbers (2, 4)
  ```

## cache
Creates a new Flow that applies a caching strategy using the provided `CacheFlow` and `CacheStrategy`  objects.

This function allows you to integrate caching logic into your data flows. It takes a `CacheFlow` object that defines the caching behavior (e.g., reading, writing from cache), a `CacheStrategy` object that determines the specific caching strategy to employ (e.g., `FetchOrElseCache`, `CacheThenFetch`), and a `FlowCollector` to emit data downstream.

The provided `CacheStrategy` handles the interaction between the source Flow (`this` in the context of the function) and the `CacheFlow` toimplement the desired caching behavior.


 ```dart
  // Example CacheFlow implementation (simplified)
   class InMemoryCache<T> implements CacheFlow<T> {
    // ... cache implementation details
  }
 
  // Example CacheStrategy implementation (simplified)
  class FetchOrElseCache<T> implements CacheStrategy<T> {
    @override
    FutureOr<void> handle(CacheFlow<T> cacheFlow, Flow<T> sourceFlow,
              FlowCollector collector) async {
      // ... implementation to fetch or read from cache
    }
  }

  // Usage
  flowOf([1, 2, 3])
    .cache(InMemoryCache<int>(), FetchOrElseCache<int>())
    .collect(print);
  ```

[cacheFlow] : An object implementing the `CacheFlow` interface that provides caching functionalities (read, write, etc.)

[strategy] : An object implementing the `CacheStrategy` interface that defines the specific caching strategy to be used with the `CacheFlow`.
  
Returns: A new Flow that incorporates the caching logic defined by the provided `CacheStrategy` and `CacheFlow` objects.

## retryWhen
Implements retry logic based on a provided function.

This function allows you to define a retry strategy for handling errors within the flow. The provided `action` function takes the exception and the current attempt number as arguments. It should return `true` if the flow should be retried and `false` otherwise.

 ```dart
   flow((collector) {
     collector.emit('A');
     throw Exception('502');
   }).retryWhen((cause, attempts) {
     if (cause.toString().contains('502') && attempts < 2) {
       return true;
     }
     return false;
   }).collect(print);
 ```

 [action] : A function that takes an `Exception` and an `int` (the current attempt number) as arguments. It determines whether to retry the flow based on the value returned(true|false) by [action]

## retryWith
Implements retry logic based on a provided [RetryPolicy].
  
This approach offers more flexibility by allowing you to define a custom retry policy class that encapsulates various retry strategies. The provided `action` function takes the encountered exception as an argument and should return a concrete implementation of the `RetryPolicy` interface. This policy object then dictates the retry behavior based on factors like the number of attempts, elapsed time, or specific error types.
  

   ```dart
     flow((collector) {
       collector.emit('A');
       throw Exception('Something went wrong');
     }).retryWith((cause) =>  RetryPolicy.exponentialBackOff())
       .collect(print);
   ```
  
  [action] : A function that takes an `Exception` as an argument. It should return a concrete implementation of the `RetryPolicy` interface, defining the retry strategy for the flow in case of errors.

  ### At the moment, dart-flow supports 7 different retryPolcies, which are

  1. ExponentialBackOffRetryPolicy
  2. CircuitBreakerRetryPolicy
  3. FixedIntervalRetryPolicy
  4. DecorrelatedJitterRetryPolicy
  5. LinearBackoffRetryPolicy
  6. RandomisedBackoffRetryPolicy
  7. NoRetryPolicy

  ### ExponentialBackOffRetryPolicy

  The ExponentialBackOff retry policy mitigates transient failures by strategically increasing the delay between retry attempts. This approach helps in managing system load and improving the chances of subsequent attempts succeeding.
  [Read More](https://www.baeldung.com/resilience4j-backoff-jitter)

  ```dart
     flow((collector) {
       collector.emit('A');
       throw Exception('Something went wrong');
     }).retryWith((cause) =>  RetryPolicy.exponentialBackOff())
       .collect(print);
   ```

 ### CircuitBreakerRetryPolicy

 The CircuitBreakerRetryPolicy prevents flow from performing operations that are likely to fail. If failures reach a certain threshold, the circuit breaker trips, and further attempts are blocked for a configured time period. After the timeout expires, the circuit breaker allows a limited number of test requests to pass through. If these are successful, normal operation is resumed.
 [Read More](https://dantt.medium.com/circuit-breaker-and-retry-64830e71d0f6)

  ```dart
     flow((collector) {
       collector.emit('A');
       throw Exception('Something went wrong');
     }).retryWith((cause) =>  RetryPolicy.circuitBreaker())
       .collect(print);
   ```

 ### FixedIntervalRetryPolicy

 This policy retries tasks at fixed intervals, regardless of the number of attempts made. It is simple and predictable, making it suitable for situations where the expected time for the issue to be resolved is known.

  ```dart
     flow((collector) {
       collector.emit('A');
       throw Exception('Something went wrong');
     }).retryWith((cause) =>  RetryPolicy.fixedInterval())
       .collect(print);
   ```

 ### DecorrelatedJitterRetryPolicy

 The DecorrelatedJitterRetryPolicy adds a randomized delay between retries to prevent thundering herd problems, which can occur when many clients retry a failed request simultaneously. This approach combines both random and fixed delay strategies to provide a balance between retrying quickly and avoiding overwhelming the server or resource.
 [Read More](https://www.baeldung.com/resilience4j-backoff-jitter)


  ```dart
     flow((collector) {
       collector.emit('A');
       throw Exception('Something went wrong');
     }).retryWith((cause) =>  RetryPolicy.decorrelatedJitter())
       .collect(print);
   ```

 ### LinearBackoffRetryPolicy

 The LinearBackOff retry policy increases the delay between retry attempts by a fixed increment. Unlike exponential backoff, which doubles the delay with each attempt, linear backoff provides a constant increase in the retry interval. This approach is straightforward and predictable, making it suitable for scenarios where a steady progression in retry attempts is preferred.

  ```dart
     flow((collector) {
       collector.emit('A');
       throw Exception('Something went wrong');
     }).retryWith((cause) =>  RetryPolicy.linearBackoff())
       .collect(print);
   ```
  
  ### RandomisedBackoffRetryPolicy

 The RandomizedBackOff retry policy introduces randomness into the delay between retry attempts. Instead of following a deterministic pattern like linear or exponential backoff, randomized backoff adds a random component to the retry intervals. This randomness helps prevent synchronization among multiple clients attempting retries simultaneously, reducing contention and the likelihood of overwhelming the target system.

  ```dart
     flow((collector) {
       collector.emit('A');
       throw Exception('Something went wrong');
     }).retryWith((cause) =>  RetryPolicy.randomisedBackoff())
       .collect(print);
   ```
  
 ### NoRetryPolicy

 As the name suggests, the NoRetryPolicy implements the retry interface but does not attempt retries. It is useful as a default policy or in situations where retries are not desired.

  ```dart
     flow((collector) {
       collector.emit('A');
       throw Exception('Something went wrong');
     }).retryWith((cause) =>  RetryPolicy.noRetry())
       .collect(print);
   ```

### Implementing Custom Retry Policies

To create your custom retry policy, implement the RetryPolicy interface and override the retry method. Your implementation should define the logic to determine if a retry should occur based on the number of [attempts] already made and the nature of the failure.

```dart
class MyCustomRetryPolicy implements RetryPolicy {
  @override
  FutureOr<bool> retry(int attempt) {
    // Implement your custom retry logic here
    // Return true to retry, false to not retry
    if (attempt < 3) {
      return true; // Retry on specific error up to 3 times
    }
    return false; // Do not retry for other errors or after 3 attempts
  }
}

```




## onCompletion
Executes an action upon flow completion (needs improvement).

This function allows you to perform actions or cleanup tasks after the flow has finished processing data. The provided `action` function receives an optional exception (`null` if no exception occurred) and the `FlowCollector` as arguments. **Note:** Currently, the handling of completion errors within the context of the flow needs improvement.

  ```dart
  flowOf([1, 2, 3]).onCompletion((exception, collector){
        //Perform  action
    });
  ```

[action] : A function that takes an optional `Exception` and a  `FlowCollector<T>` as arguments. It can be used for post-processing, cleanup, or handling any errors that might occur during completion.

## onStart
Executes an action before the flow starts collecting data.

This function allows you to perform setup tasks or initializations before the actual flow processing begins. The provided `action` function receives the `FlowCollector` as an argument.

 ```dart
   flow((collector) => collector.emit('World!'))
     .onStart((collector) => collector.emit('Hello,'));
     .collect(stdout.write)

   // Outputs:
   // Hello, World!
 ```

[action] : A function that takes a `FlowCollector<T>` as an argument. It can be used for pre-processing or any actions needed before collecting data in the flow.

## onEach
Returns a flow that invokes the given [action] before each value of the upstream flow is emitted downstream.
  
This function allows you to perform actions on each individual value that flows through the pipeline, potentially performing side effects before the value is sent further downstream.
  
   ```dart
    flowOf([1, 2, 3])
    .onEach((value) => print('Emitting value: $value'))
      .collect(print);
      
    // Output:
    // Emitting value: 1
    // 1
    // Emitting value: 2
    // 2
    // Emitting value: 3
    // 3
   ```

[action] : A function that takes a value of type `T` and potentially performs asynchronous operations. This function is called for each value emitted by the source Flow.

## onEmpty
Creates a new flow that executes the provided action ([action]) only if the original flow emits no events (i.e., is empty).

This function is useful for scenarios where you want to perform specific logic when a flow is empty. For example, you might want to emit a default value, fetch data from another source, or trigger some side effect when no data is available in the original flow.


```dart
 Flow<int> numbers = Flow.from([1, 2, 3]);

 // This action will NOT be executed because the original flow is not empty
 Flow<int> withEmptyHandling = numbers
   .onEmpty((collector) => collector.emit(0));

 withEmptyHandling.collect(print); // Output: 1, 2, 3

 Flow<String> emptyStringFlow = Flow.empty();

 // This action WILL be executed because the original flow is empty
 Flow<String> withEmptyAction = emptyStringFlow
   .onEmpty((collector) => collector.emit("No data available"));

 withEmptyAction.collect(print); // Output: No data available
 ```
[action] : A function that accepts a `FlowCollector<T>` as its parameter. The provided action will be executed only if the original flow doesn't emit any values. Otherwise, the original flow's events are simply forwarded downstream without any modification.


## distinctUntilChanged
A Function that returns a flow where all subsequent repetitions of the same value are filtered out.
   
   ```dart
   flow<DummyClass>((collector) {
     collector.emit(DummyClass(foo: 1));
     collector.emit(DummyClass(foo: 2));
     collector.emit(DummyClass(foo: 3));
     collector.emit(DummyClass(foo: 2));
     collector.emit(DummyClass(foo: 4));
   })
   .distinctUntilChanged(
     keySelector: (value) => value.foo,
     areEquivalent: (previousKey, nextKey) => (previousKey ?? 0) > nextKey!,
   )
   .collect((value) => print(value.foo));
  // Output: 1,2,3,4
   ```

## distinctUntilChanged
A Function  that returns a flow where all subsequent repetitions of the same value are filtered out.


```dart
 flow<DummyClass>((collector) {
   collector.emit(DummyClass(foo: 21));
   collector.emit(DummyClass(foo: 25));
   collector.emit(DummyClass(foo: 22));
   collector.emit(DummyClass(foo: 22));
 })
 .distinctUntilChangedBy(
  (value) => value.foo,
 )
 .collect((value) => print(value.foo));
 ///Output: 21,25,22

```
>>>>>>> 235b80c0


**Benefits:**

* **Asynchronous Processing:** Efficiently handles streams of data with asynchronous operations.
* **Concise Syntax:** Provides a readable and easy-to-use API for building data pipelines.
* **Composable Operators:** Allows chaining various operations together for complex data processing workflows.



**Further Documentation:**

##### TODO

**Contributing:**

We welcome contributions to the Flow API. Please refer to the CONTRIBUTING.md file for guidelines.

License

Copyright 2024 Moniepoint, Inc.

Licensed under the Apache License, Version 2.0 (the "License");
you may not use this file except in compliance with the License.
You may obtain a copy of the License at

http://www.apache.org/licenses/LICENSE-2.0

Unless required by applicable law or agreed to in writing, software
distributed under the License is distributed on an "AS IS" BASIS,
WITHOUT WARRANTIES OR CONDITIONS OF ANY KIND, either express or implied.
See the License for the specific language governing permissions and
limitations under the License.<|MERGE_RESOLUTION|>--- conflicted
+++ resolved
@@ -4,36 +4,23 @@
 
 **Key Features:**
 
-<<<<<<< HEAD
 * **Flow Operators:** Extension methods for the `Flow<T>` class, offering functionalities like:
+    * `map<U>`: Applies a transformation function to each element in the flow, resulting in a flow with elements of type `U`.
+    * `flatMap`: Applies a transformation function to each element in the flow, potentially creating new flows. The resulting flows are then flattened into a single stream of values.
+    * `catchError`: Handles errors that occur within the flow.
+    * `onStart`: Executes an action before the flow starts collecting data.
+    * `onCompletion`: Executes an action upon flow completion (**needs improvement**).
+    * `retryWhen`: Implements retry logic based on a provided function to handle temporary errors.
 
-* [map<U>](#map) Applies a transformation function to each element in the flow, resulting in a flow with elements of type `U`.
-* [flatMap](#flatmap) Applies a transformation function to each element in the flow, potentially creating new flows. The resulting flows are then flattened into a single stream of values.
-* [asStream] (#asStream) Converts this flow into a `Stream<T>`.
-* [filter] (#filter)  Handles errors that occur within the flow.
-* [catchError] (#catchError)  Handles errors that occur within the flow.
-* [onStart](#onstart) Executes an action before the flow starts collecting data.
-* [onCompletion](#onCompletion) Executes an action upon flow completion (**needs improvement**).
-* [retryWhen] (#retryWhen) Implements retry logic based on a provided function to handle temporary errors.
-=======
-**Flow Operators:** Extension methods for the `Flow<T>` class, offering functionalities like:
+* **Flow Creation Functions:**
+    * `flow`: Creates a new Flow with a provided action for data emission.
+    * `flowOf`: Creates a Flow from an iterable collection of elements.
 
-* [map<U>](#map) Applies a transformation function to each element in the flow, resulting in a flow with elements of type `U`.
-* [flatMap](#flatmap) Applies a transformation function to each element in the flow, potentially creating new flows. The resulting flows are then flattened into a single stream of values.
-* [asStream](#asStream) Converts this flow into a `Stream<T>`.
-* [filter](#filter)  Filters elements emitted by the flow based on a provided predicate function.
-* [cache](#cache) Creates a new Flow that applies a caching strategy using the provided ```CacheFlow``` and ```CacheStrategy``` objects.
-* [catchError](#catchError)  Handles errors that occur within the flow.
-* [onStart](#onstart) Executes an action before the flow starts collecting data.
-* [onCompletion](#onCompletion) Executes an action upon flow completion (**needs improvement**).
-* [retryWhen](#retryWhen) Implements retry logic based on a provided function to handle temporary errors.
-* [retryWith](#retryWith) Implements retry logic based on a provided [RetryPolicy].
-* [onEach](#onEach) Returns a flow that invokes the given [action] before each value of theupstream flow is emitted downstream.
-* [onEmpty](#onEmpty) Creates a new flow that executes the provided action ([action]) only if the original flow emits no events (i.e., is empty).
-* [distinctUntilChanged](#distinctUntilChanged)A Function that returns a flow where all subsequent repetitions of the same value are filtered out
+**Benefits:**
 
-
->>>>>>> 235b80c0
+* **Asynchronous Processing:** Efficiently handles streams of data with asynchronous operations.
+* **Concise Syntax:** Provides a readable and easy-to-use API for building data pipelines.
+* **Composable Operators:** Allows chaining various operations together for complex data processing workflows.
 
 **Getting Started:**
 
@@ -65,402 +52,6 @@
   .collect(print); // Prints: 2, 4, 6, 8
 ```
 
-## Flow Operators
-
-<<<<<<< HEAD
-## map<U> {#map}
-=======
-## map<U>
->>>>>>> 235b80c0
-Applies a transformation function to each element in the flow, resulting in a flow with elements of type `U`.
-
-```dart
-final flow = flowOf([1,2,3,4])
-  .map((value) => value * 3)
-    .collect(print);
- //Output 3,6,9,12
-```
-
-
-<<<<<<< HEAD
-## flatMap {#flatmap}
-=======
-## flatMap
->>>>>>> 235b80c0
-Applies a transformation function and flattens the resulting streams.
-
-This function is similar to `map` but allows transforming each element in the flow into a new flow. The resulting flows are then flattened into a single stream of values.
-
-```dart
-flowOf([1, 2, 3])
-    .flatMap((value) => flowOf([4, 5, 6]))
-    .collect(print);
-// Output:
-// 4 -> 5 -> 6
-<<<<<<< HEAD
-```
-
-## asStream {#asStream}
-Converts this flow into a `Stream<T>`.
-
-This allows you to use `Stream`-based operators and functionalities on your flow.
-
- ```dart
-     flowOf([1, 2, 3, 4]).asStream()
- ```
-
-
-## filter {#filter}
-Filters elements emitted by the flow based on a provided predicate function.
-
-This function allows you to selectively emit elements from the flow. The provided `action` function takes a single argument, the current  value (`T`) emitted by the flow. 
-It should return a `FutureOr<bool>`. If the `action` function returns `true`, the value is emitted by the resulting flow. Otherwise, the value is discarded.
-  
- ```dart
-     flowOf([1, 2, 3, 4]).filter((value) => value % 2 == 0)
-      .collect(print); // This will print only even numbers (2, 4)
-  ```
-
-
-
-=======
-```
-
-## asStream
-Converts this flow into a `Stream<T>`.
-
-This allows you to use `Stream`-based operators and functionalities on your flow.
-
- ```dart
-     flowOf([1, 2, 3, 4]).asStream()
- ```
-
-
-## filter
-Filters elements emitted by the flow based on a provided predicate function.
-
-This function allows you to selectively emit elements from the flow. The provided `action` function takes a single argument, the current  value (`T`) emitted by the flow. 
-It should return a `FutureOr<bool>`. If the `action` function returns `true`, the value is emitted by the resulting flow. Otherwise, the value is discarded.
-  
- ```dart
-     flowOf([1, 2, 3, 4]).filter((value) => value % 2 == 0)
-      .collect(print); // This will print only even numbers (2, 4)
-  ```
-
-## cache
-Creates a new Flow that applies a caching strategy using the provided `CacheFlow` and `CacheStrategy`  objects.
-
-This function allows you to integrate caching logic into your data flows. It takes a `CacheFlow` object that defines the caching behavior (e.g., reading, writing from cache), a `CacheStrategy` object that determines the specific caching strategy to employ (e.g., `FetchOrElseCache`, `CacheThenFetch`), and a `FlowCollector` to emit data downstream.
-
-The provided `CacheStrategy` handles the interaction between the source Flow (`this` in the context of the function) and the `CacheFlow` toimplement the desired caching behavior.
-
-
- ```dart
-  // Example CacheFlow implementation (simplified)
-   class InMemoryCache<T> implements CacheFlow<T> {
-    // ... cache implementation details
-  }
- 
-  // Example CacheStrategy implementation (simplified)
-  class FetchOrElseCache<T> implements CacheStrategy<T> {
-    @override
-    FutureOr<void> handle(CacheFlow<T> cacheFlow, Flow<T> sourceFlow,
-              FlowCollector collector) async {
-      // ... implementation to fetch or read from cache
-    }
-  }
-
-  // Usage
-  flowOf([1, 2, 3])
-    .cache(InMemoryCache<int>(), FetchOrElseCache<int>())
-    .collect(print);
-  ```
-
-[cacheFlow] : An object implementing the `CacheFlow` interface that provides caching functionalities (read, write, etc.)
-
-[strategy] : An object implementing the `CacheStrategy` interface that defines the specific caching strategy to be used with the `CacheFlow`.
-  
-Returns: A new Flow that incorporates the caching logic defined by the provided `CacheStrategy` and `CacheFlow` objects.
-
-## retryWhen
-Implements retry logic based on a provided function.
-
-This function allows you to define a retry strategy for handling errors within the flow. The provided `action` function takes the exception and the current attempt number as arguments. It should return `true` if the flow should be retried and `false` otherwise.
-
- ```dart
-   flow((collector) {
-     collector.emit('A');
-     throw Exception('502');
-   }).retryWhen((cause, attempts) {
-     if (cause.toString().contains('502') && attempts < 2) {
-       return true;
-     }
-     return false;
-   }).collect(print);
- ```
-
- [action] : A function that takes an `Exception` and an `int` (the current attempt number) as arguments. It determines whether to retry the flow based on the value returned(true|false) by [action]
-
-## retryWith
-Implements retry logic based on a provided [RetryPolicy].
-  
-This approach offers more flexibility by allowing you to define a custom retry policy class that encapsulates various retry strategies. The provided `action` function takes the encountered exception as an argument and should return a concrete implementation of the `RetryPolicy` interface. This policy object then dictates the retry behavior based on factors like the number of attempts, elapsed time, or specific error types.
-  
-
-   ```dart
-     flow((collector) {
-       collector.emit('A');
-       throw Exception('Something went wrong');
-     }).retryWith((cause) =>  RetryPolicy.exponentialBackOff())
-       .collect(print);
-   ```
-  
-  [action] : A function that takes an `Exception` as an argument. It should return a concrete implementation of the `RetryPolicy` interface, defining the retry strategy for the flow in case of errors.
-
-  ### At the moment, dart-flow supports 7 different retryPolcies, which are
-
-  1. ExponentialBackOffRetryPolicy
-  2. CircuitBreakerRetryPolicy
-  3. FixedIntervalRetryPolicy
-  4. DecorrelatedJitterRetryPolicy
-  5. LinearBackoffRetryPolicy
-  6. RandomisedBackoffRetryPolicy
-  7. NoRetryPolicy
-
-  ### ExponentialBackOffRetryPolicy
-
-  The ExponentialBackOff retry policy mitigates transient failures by strategically increasing the delay between retry attempts. This approach helps in managing system load and improving the chances of subsequent attempts succeeding.
-  [Read More](https://www.baeldung.com/resilience4j-backoff-jitter)
-
-  ```dart
-     flow((collector) {
-       collector.emit('A');
-       throw Exception('Something went wrong');
-     }).retryWith((cause) =>  RetryPolicy.exponentialBackOff())
-       .collect(print);
-   ```
-
- ### CircuitBreakerRetryPolicy
-
- The CircuitBreakerRetryPolicy prevents flow from performing operations that are likely to fail. If failures reach a certain threshold, the circuit breaker trips, and further attempts are blocked for a configured time period. After the timeout expires, the circuit breaker allows a limited number of test requests to pass through. If these are successful, normal operation is resumed.
- [Read More](https://dantt.medium.com/circuit-breaker-and-retry-64830e71d0f6)
-
-  ```dart
-     flow((collector) {
-       collector.emit('A');
-       throw Exception('Something went wrong');
-     }).retryWith((cause) =>  RetryPolicy.circuitBreaker())
-       .collect(print);
-   ```
-
- ### FixedIntervalRetryPolicy
-
- This policy retries tasks at fixed intervals, regardless of the number of attempts made. It is simple and predictable, making it suitable for situations where the expected time for the issue to be resolved is known.
-
-  ```dart
-     flow((collector) {
-       collector.emit('A');
-       throw Exception('Something went wrong');
-     }).retryWith((cause) =>  RetryPolicy.fixedInterval())
-       .collect(print);
-   ```
-
- ### DecorrelatedJitterRetryPolicy
-
- The DecorrelatedJitterRetryPolicy adds a randomized delay between retries to prevent thundering herd problems, which can occur when many clients retry a failed request simultaneously. This approach combines both random and fixed delay strategies to provide a balance between retrying quickly and avoiding overwhelming the server or resource.
- [Read More](https://www.baeldung.com/resilience4j-backoff-jitter)
-
-
-  ```dart
-     flow((collector) {
-       collector.emit('A');
-       throw Exception('Something went wrong');
-     }).retryWith((cause) =>  RetryPolicy.decorrelatedJitter())
-       .collect(print);
-   ```
-
- ### LinearBackoffRetryPolicy
-
- The LinearBackOff retry policy increases the delay between retry attempts by a fixed increment. Unlike exponential backoff, which doubles the delay with each attempt, linear backoff provides a constant increase in the retry interval. This approach is straightforward and predictable, making it suitable for scenarios where a steady progression in retry attempts is preferred.
-
-  ```dart
-     flow((collector) {
-       collector.emit('A');
-       throw Exception('Something went wrong');
-     }).retryWith((cause) =>  RetryPolicy.linearBackoff())
-       .collect(print);
-   ```
-  
-  ### RandomisedBackoffRetryPolicy
-
- The RandomizedBackOff retry policy introduces randomness into the delay between retry attempts. Instead of following a deterministic pattern like linear or exponential backoff, randomized backoff adds a random component to the retry intervals. This randomness helps prevent synchronization among multiple clients attempting retries simultaneously, reducing contention and the likelihood of overwhelming the target system.
-
-  ```dart
-     flow((collector) {
-       collector.emit('A');
-       throw Exception('Something went wrong');
-     }).retryWith((cause) =>  RetryPolicy.randomisedBackoff())
-       .collect(print);
-   ```
-  
- ### NoRetryPolicy
-
- As the name suggests, the NoRetryPolicy implements the retry interface but does not attempt retries. It is useful as a default policy or in situations where retries are not desired.
-
-  ```dart
-     flow((collector) {
-       collector.emit('A');
-       throw Exception('Something went wrong');
-     }).retryWith((cause) =>  RetryPolicy.noRetry())
-       .collect(print);
-   ```
-
-### Implementing Custom Retry Policies
-
-To create your custom retry policy, implement the RetryPolicy interface and override the retry method. Your implementation should define the logic to determine if a retry should occur based on the number of [attempts] already made and the nature of the failure.
-
-```dart
-class MyCustomRetryPolicy implements RetryPolicy {
-  @override
-  FutureOr<bool> retry(int attempt) {
-    // Implement your custom retry logic here
-    // Return true to retry, false to not retry
-    if (attempt < 3) {
-      return true; // Retry on specific error up to 3 times
-    }
-    return false; // Do not retry for other errors or after 3 attempts
-  }
-}
-
-```
-
-
-
-
-## onCompletion
-Executes an action upon flow completion (needs improvement).
-
-This function allows you to perform actions or cleanup tasks after the flow has finished processing data. The provided `action` function receives an optional exception (`null` if no exception occurred) and the `FlowCollector` as arguments. **Note:** Currently, the handling of completion errors within the context of the flow needs improvement.
-
-  ```dart
-  flowOf([1, 2, 3]).onCompletion((exception, collector){
-        //Perform  action
-    });
-  ```
-
-[action] : A function that takes an optional `Exception` and a  `FlowCollector<T>` as arguments. It can be used for post-processing, cleanup, or handling any errors that might occur during completion.
-
-## onStart
-Executes an action before the flow starts collecting data.
-
-This function allows you to perform setup tasks or initializations before the actual flow processing begins. The provided `action` function receives the `FlowCollector` as an argument.
-
- ```dart
-   flow((collector) => collector.emit('World!'))
-     .onStart((collector) => collector.emit('Hello,'));
-     .collect(stdout.write)
-
-   // Outputs:
-   // Hello, World!
- ```
-
-[action] : A function that takes a `FlowCollector<T>` as an argument. It can be used for pre-processing or any actions needed before collecting data in the flow.
-
-## onEach
-Returns a flow that invokes the given [action] before each value of the upstream flow is emitted downstream.
-  
-This function allows you to perform actions on each individual value that flows through the pipeline, potentially performing side effects before the value is sent further downstream.
-  
-   ```dart
-    flowOf([1, 2, 3])
-    .onEach((value) => print('Emitting value: $value'))
-      .collect(print);
-      
-    // Output:
-    // Emitting value: 1
-    // 1
-    // Emitting value: 2
-    // 2
-    // Emitting value: 3
-    // 3
-   ```
-
-[action] : A function that takes a value of type `T` and potentially performs asynchronous operations. This function is called for each value emitted by the source Flow.
-
-## onEmpty
-Creates a new flow that executes the provided action ([action]) only if the original flow emits no events (i.e., is empty).
-
-This function is useful for scenarios where you want to perform specific logic when a flow is empty. For example, you might want to emit a default value, fetch data from another source, or trigger some side effect when no data is available in the original flow.
-
-
-```dart
- Flow<int> numbers = Flow.from([1, 2, 3]);
-
- // This action will NOT be executed because the original flow is not empty
- Flow<int> withEmptyHandling = numbers
-   .onEmpty((collector) => collector.emit(0));
-
- withEmptyHandling.collect(print); // Output: 1, 2, 3
-
- Flow<String> emptyStringFlow = Flow.empty();
-
- // This action WILL be executed because the original flow is empty
- Flow<String> withEmptyAction = emptyStringFlow
-   .onEmpty((collector) => collector.emit("No data available"));
-
- withEmptyAction.collect(print); // Output: No data available
- ```
-[action] : A function that accepts a `FlowCollector<T>` as its parameter. The provided action will be executed only if the original flow doesn't emit any values. Otherwise, the original flow's events are simply forwarded downstream without any modification.
-
-
-## distinctUntilChanged
-A Function that returns a flow where all subsequent repetitions of the same value are filtered out.
-   
-   ```dart
-   flow<DummyClass>((collector) {
-     collector.emit(DummyClass(foo: 1));
-     collector.emit(DummyClass(foo: 2));
-     collector.emit(DummyClass(foo: 3));
-     collector.emit(DummyClass(foo: 2));
-     collector.emit(DummyClass(foo: 4));
-   })
-   .distinctUntilChanged(
-     keySelector: (value) => value.foo,
-     areEquivalent: (previousKey, nextKey) => (previousKey ?? 0) > nextKey!,
-   )
-   .collect((value) => print(value.foo));
-  // Output: 1,2,3,4
-   ```
-
-## distinctUntilChanged
-A Function  that returns a flow where all subsequent repetitions of the same value are filtered out.
-
-
-```dart
- flow<DummyClass>((collector) {
-   collector.emit(DummyClass(foo: 21));
-   collector.emit(DummyClass(foo: 25));
-   collector.emit(DummyClass(foo: 22));
-   collector.emit(DummyClass(foo: 22));
- })
- .distinctUntilChangedBy(
-  (value) => value.foo,
- )
- .collect((value) => print(value.foo));
- ///Output: 21,25,22
-
-```
->>>>>>> 235b80c0
-
-
-**Benefits:**
-
-* **Asynchronous Processing:** Efficiently handles streams of data with asynchronous operations.
-* **Concise Syntax:** Provides a readable and easy-to-use API for building data pipelines.
-* **Composable Operators:** Allows chaining various operations together for complex data processing workflows.
-
-
-
 **Further Documentation:**
 
 ##### TODO
